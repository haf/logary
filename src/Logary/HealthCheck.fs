--- conflicted
+++ resolved
@@ -35,11 +35,6 @@
 [<CompilationRepresentation(CompilationRepresentationFlags.ModuleSuffix)>]
 module HealthCheck =
 
-<<<<<<< HEAD
-=======
-  open System
-  open System.Runtime.CompilerServices
->>>>>>> 2e52d633
   open Hopac
   open Logary.Internals
 
@@ -93,11 +88,7 @@
         match req with
         | GetResult ivar ->
           let! x = fn ()
-<<<<<<< HEAD
           do! IVar.fill ivar x
-=======
-          do! Ch.send resCh x
->>>>>>> 2e52d633
           return! running { last = x }
 
         | ShutdownHealthCheck ivar ->
@@ -114,16 +105,9 @@
         member x.name = name
         member x.getValue () =
           (job {
-<<<<<<< HEAD
             let! ivar = IVar.create ()
-            do! Ch.give ch.reqCh (GetResult ivar)
+            do! Ch.send ch.reqCh (GetResult ivar)
             return! ivar
-=======
-            // TODO / PERF?: This channel could be reused or replaced with an IVar
-            let! responseCh = Ch.create ()
-            do! Ch.send ch.reqCh (GetResult (responseCh))
-            return! Ch.take responseCh
->>>>>>> 2e52d633
           }) |> Job.Global.run
 
         member x.Dispose() =
